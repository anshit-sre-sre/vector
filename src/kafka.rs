use std::path::{Path, PathBuf};

use rdkafka::{consumer::ConsumerContext, ClientConfig, ClientContext, Statistics};
use serde::{Deserialize, Serialize};
use snafu::Snafu;

use crate::{internal_events::KafkaStatisticsReceived, tls::TlsConfig};

#[derive(Debug, Snafu)]
enum KafkaError {
    #[snafu(display("invalid path: {:?}", path))]
    InvalidPath { path: PathBuf },
}

#[derive(Clone, Copy, Debug, Derivative, Deserialize, Serialize)]
#[derivative(Default)]
#[serde(rename_all = "lowercase")]
pub(crate) enum KafkaCompression {
    #[derivative(Default)]
    None,
    Gzip,
    Snappy,
    Lz4,
    Zstd,
}

#[derive(Clone, Debug, Default, Deserialize, Serialize)]
pub(crate) struct KafkaAuthConfig {
    pub(crate) sasl: Option<KafkaSaslConfig>,
    pub(crate) tls: Option<KafkaTlsConfig>,
}

#[derive(Clone, Debug, Default, Deserialize, Serialize)]
pub(crate) struct KafkaSaslConfig {
    pub(crate) enabled: Option<bool>,
    pub(crate) username: Option<String>,
    pub(crate) password: Option<String>,
    pub(crate) mechanism: Option<String>,
}

#[derive(Clone, Debug, Default, Deserialize, Serialize)]
pub(crate) struct KafkaTlsConfig {
    pub(crate) enabled: Option<bool>,
    #[serde(flatten)]
    pub(crate) options: TlsConfig,
}

impl KafkaAuthConfig {
    pub(crate) fn apply(&self, client: &mut ClientConfig) -> crate::Result<()> {
        let sasl_enabled = self.sasl.as_ref().and_then(|s| s.enabled).unwrap_or(false);
        let tls_enabled = self.tls.as_ref().and_then(|s| s.enabled).unwrap_or(false);

        let protocol = match (sasl_enabled, tls_enabled) {
            (false, false) => "plaintext",
            (false, true) => "ssl",
            (true, false) => "sasl_plaintext",
            (true, true) => "sasl_ssl",
        };
        client.set("security.protocol", protocol);

        if sasl_enabled {
            let sasl = self.sasl.as_ref().unwrap();
            if let Some(username) = &sasl.username {
                client.set("sasl.username", username);
            }
            if let Some(password) = &sasl.password {
                client.set("sasl.password", password);
            }
            if let Some(mechanism) = &sasl.mechanism {
                client.set("sasl.mechanism", mechanism);
            }
        }

        if tls_enabled {
            let tls = self.tls.as_ref().unwrap();
            if let Some(path) = &tls.options.ca_file {
                client.set("ssl.ca.location", pathbuf_to_string(path)?);
            }
            if let Some(path) = &tls.options.crt_file {
                client.set("ssl.certificate.location", pathbuf_to_string(path)?);
            }
            if let Some(path) = &tls.options.key_file {
                client.set("ssl.key.location", pathbuf_to_string(path)?);
            }
            if let Some(pass) = &tls.options.key_pass {
                client.set("ssl.key.password", pass);
            }
        }

        Ok(())
    }
}

fn pathbuf_to_string(path: &Path) -> crate::Result<&str> {
    path.to_str()
        .ok_or_else(|| KafkaError::InvalidPath { path: path.into() }.into())
}

<<<<<<< HEAD
#[derive(Default)]
pub struct KafkaStatisticsContext;
=======
pub(crate) struct KafkaStatisticsContext;
>>>>>>> 832f0550

impl ClientContext for KafkaStatisticsContext {
    fn stats(&self, statistics: Statistics) {
        emit!(KafkaStatisticsReceived {
            statistics: &statistics
        });
    }
}

impl ConsumerContext for KafkaStatisticsContext {}<|MERGE_RESOLUTION|>--- conflicted
+++ resolved
@@ -96,12 +96,8 @@
         .ok_or_else(|| KafkaError::InvalidPath { path: path.into() }.into())
 }
 
-<<<<<<< HEAD
 #[derive(Default)]
-pub struct KafkaStatisticsContext;
-=======
 pub(crate) struct KafkaStatisticsContext;
->>>>>>> 832f0550
 
 impl ClientContext for KafkaStatisticsContext {
     fn stats(&self, statistics: Statistics) {
