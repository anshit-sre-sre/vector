--- conflicted
+++ resolved
@@ -46,13 +46,8 @@
 pub struct KafkaSinkConfig {
     bootstrap_servers: String,
     topic: String,
-<<<<<<< HEAD
     key_field: Option<LookupBuf>,
-    encoding: EncodingConfigWithDefault<Encoding>,
-=======
-    key_field: Option<String>,
     encoding: EncodingConfig<Encoding>,
->>>>>>> 334c3a5b
     /// These batching options will **not** override librdkafka_options values.
     #[serde(default)]
     batch: BatchConfig,
