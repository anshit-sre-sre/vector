use crate::{
    config::{log_schema, DataType, GlobalOptions, Resource, SourceConfig, SourceDescription},
    event::{Event, LookupBuf},
    internal_events::{StdinEventReceived, StdinReadFailed},
    shutdown::ShutdownSignal,
    Pipeline,
};
use bytes::Bytes;
use futures::{executor, FutureExt, SinkExt, StreamExt, TryStreamExt};
use serde::{Deserialize, Serialize};
use std::{io, thread};
use tokio::sync::mpsc::channel;

#[derive(Deserialize, Serialize, Debug, Clone)]
#[serde(deny_unknown_fields, default)]
pub struct StdinConfig {
    #[serde(default = "default_max_length")]
    pub max_length: usize,
    pub host_key: Option<LookupBuf>,
}

impl Default for StdinConfig {
    fn default() -> Self {
        StdinConfig {
            max_length: default_max_length(),
            host_key: None,
        }
    }
}

fn default_max_length() -> usize {
    bytesize::kib(100u64) as usize
}

inventory::submit! {
    SourceDescription::new::<StdinConfig>("stdin")
}

impl_generate_config_from_default!(StdinConfig);

#[async_trait::async_trait]
#[typetag::serde(name = "stdin")]
impl SourceConfig for StdinConfig {
    async fn build(
        &self,
        _name: &str,
        _globals: &GlobalOptions,
        shutdown: ShutdownSignal,
        out: Pipeline,
    ) -> crate::Result<super::Source> {
        stdin_source(io::BufReader::new(io::stdin()), self.clone(), shutdown, out)
    }

    fn output_type(&self) -> DataType {
        DataType::Log
    }

    fn source_type(&self) -> &'static str {
        "stdin"
    }

    fn resources(&self) -> Vec<Resource> {
        vec![Resource::Stdin]
    }
}

pub fn stdin_source<R>(
    stdin: R,
    config: StdinConfig,
    shutdown: ShutdownSignal,
    out: Pipeline,
) -> crate::Result<super::Source>
where
    R: Send + io::BufRead + 'static,
{
    let host_key = config
        .host_key
        .unwrap_or_else(|| log_schema().host_key().clone());
    let hostname = crate::get_hostname().ok();

    let (mut sender, receiver) = channel(1024);

    // Start the background thread
    thread::spawn(move || {
        info!("Capturing STDIN.");

        for line in stdin.lines() {
            if executor::block_on(sender.send(line)).is_err() {
                // receiver has closed so we should shutdown
                return;
            }
        }
    });

    Ok(Box::pin(async move {
        let mut out =
            out.sink_map_err(|error| error!(message = "Unable to send event to out.", %error));

        let res = receiver
            .take_until(shutdown)
            .map_err(|error| emit!(StdinReadFailed { error }))
            .map_ok(move |line| {
                emit!(StdinEventReceived {
                    byte_size: line.len()
                });
                create_event(Bytes::from(line), host_key.clone(), hostname.clone())
            })
            .forward(&mut out)
            .inspect(|_| info!("Finished sending."))
            .await;

        let _ = out.flush().await; // error emitted by sink_map_err

        res
    }))
}

fn create_event(line: Bytes, host_key: LookupBuf, hostname: Option<String>) -> Event {
    let mut event = Event::from(line);

    // Add source type
    event
        .as_mut_log()
        .insert(log_schema().source_type_key().clone(), Bytes::from("stdin"));

    if let Some(hostname) = hostname {
        event.as_mut_log().insert(host_key, hostname);
    }

    event
}

#[cfg(test)]
mod tests {
    use super::*;
<<<<<<< HEAD
    use crate::{
        event::{Lookup, LookupBuf},
        test_util::trace_init,
        Pipeline,
    };
    use futures01::{Async::*, Stream};
=======
    use crate::{test_util::trace_init, Pipeline};
>>>>>>> 9052239a
    use std::io::Cursor;
    use tokio::sync::mpsc;

    #[test]
    fn generate_config() {
        crate::test_util::test_generate_config::<StdinConfig>();
    }

    #[test]
    fn stdin_create_event() {
        let line = Bytes::from("hello world");
        let host_key = LookupBuf::from("host");
        let hostname = Some("Some.Machine".to_string());

        let event = create_event(line, host_key, hostname);
        let log = event.into_log();

        assert_eq!(log[Lookup::from("host")], "Some.Machine".into());
        assert_eq!(log[log_schema().message_key()], "hello world".into());
        assert_eq!(log[log_schema().source_type_key()], "stdin".into());
    }

    #[tokio::test]
    async fn stdin_decodes_line() {
        trace_init();

        let (tx, mut rx) = Pipeline::new_test();
        let config = StdinConfig::default();
        let buf = Cursor::new("hello world\nhello world again");

        stdin_source(buf, config, ShutdownSignal::noop(), tx)
            .unwrap()
            .await
            .unwrap();

        let event = rx.try_recv();

        assert!(event.is_ok());
        assert_eq!(
            Ok("hello world".into()),
            event.map(|event| event.as_log()[log_schema().message_key()].to_string_lossy())
        );

        let event = rx.try_recv();
        assert!(event.is_ok());
        assert_eq!(
            Ok("hello world again".into()),
            event.map(|event| event.as_log()[log_schema().message_key()].to_string_lossy())
        );

        let event = rx.try_recv();
        assert!(event.is_err());
        assert_eq!(Err(mpsc::error::TryRecvError::Closed), event);
    }
}<|MERGE_RESOLUTION|>--- conflicted
+++ resolved
@@ -133,16 +133,11 @@
 #[cfg(test)]
 mod tests {
     use super::*;
-<<<<<<< HEAD
     use crate::{
         event::{Lookup, LookupBuf},
         test_util::trace_init,
         Pipeline,
     };
-    use futures01::{Async::*, Stream};
-=======
-    use crate::{test_util::trace_init, Pipeline};
->>>>>>> 9052239a
     use std::io::Cursor;
     use tokio::sync::mpsc;
 
